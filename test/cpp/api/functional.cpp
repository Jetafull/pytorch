#include <gtest/gtest.h>

#include <torch/torch.h>

#include <test/cpp/api/support.h>

namespace F = torch::nn::functional;

using namespace torch::nn;

struct FunctionalTest : torch::test::SeedingFixture {};

TEST_F(FunctionalTest, MaxPool1d) {
  auto x = torch::ones({1, 1, 5});
  auto y = F::max_pool1d(x, MaxPool1dOptions(3).stride(2));

  ASSERT_EQ(y.ndimension(), 3);
  ASSERT_TRUE(torch::allclose(y, torch::ones({1, 1, 2})));
  ASSERT_EQ(y.sizes(), torch::IntArrayRef({1, 1, 2}));
}

TEST_F(FunctionalTest, MaxPool2d) {
  auto x = torch::ones({2, 5, 5});
  auto y = F::max_pool2d(x, MaxPool2dOptions(3).stride(2));

  ASSERT_EQ(y.ndimension(), 3);
  ASSERT_TRUE(torch::allclose(y, torch::ones({2, 2, 2})));
  ASSERT_EQ(y.sizes(), torch::IntArrayRef({2, 2, 2}));
}

TEST_F(FunctionalTest, MaxPool3d) {
  auto x = torch::ones({2, 5, 5, 5});
  auto y = F::max_pool3d(x, MaxPool3dOptions(3).stride(2));

  ASSERT_EQ(y.ndimension(), 4);
  ASSERT_TRUE(torch::allclose(y, torch::ones({2, 2, 2, 2})));
  ASSERT_EQ(y.sizes(), torch::IntArrayRef({2, 2, 2, 2}));
}

TEST_F(FunctionalTest, AvgPool1d) {
  auto x = torch::ones({1, 1, 5});
  auto y = F::avg_pool1d(x, AvgPool1dOptions(3).stride(2));

  ASSERT_EQ(y.ndimension(), 3);
  ASSERT_TRUE(torch::allclose(y, torch::ones({1, 1, 2})));
  ASSERT_EQ(y.sizes(), torch::IntArrayRef({1, 1, 2}));
}

TEST_F(FunctionalTest, AvgPool2d) {
  auto x = torch::ones({2, 5, 5});
  auto y = F::avg_pool2d(x, AvgPool2dOptions(3).stride(2));

  ASSERT_EQ(y.ndimension(), 3);
  ASSERT_TRUE(torch::allclose(y, torch::ones({2, 2, 2})));
  ASSERT_EQ(y.sizes(), torch::IntArrayRef({2, 2, 2}));
}

TEST_F(FunctionalTest, AvgPool3d) {
  auto x = torch::ones({2, 5, 5, 5});
  auto y = F::avg_pool3d(x, AvgPool3dOptions(3).stride(2));

  ASSERT_EQ(y.ndimension(), 4);
  ASSERT_TRUE(torch::allclose(y, torch::ones({2, 2, 2, 2})));
  ASSERT_EQ(y.sizes(), torch::IntArrayRef({2, 2, 2, 2}));
}

TEST_F(FunctionalTest, CosineSimilarity) {
  auto input1 = torch::tensor({{1, 2, 3}, {4, 5, 6}}, torch::kFloat);
  auto input2 = torch::tensor({{1, 8, 3}, {2, 1, 6}}, torch::kFloat);
  auto output =
      F::cosine_similarity(input1, input2, CosineSimilarityOptions().dim(1));
  auto expected = torch::tensor({0.8078, 0.8721}, torch::kFloat);
  ASSERT_TRUE(output.allclose(expected, 1e-04));
}

TEST_F(FunctionalTest, PairwiseDistance) {
  auto input1 = torch::tensor({{1, 2, 3}, {4, 5, 6}}, torch::kFloat);
  auto input2 = torch::tensor({{1, 8, 3}, {2, 1, 6}}, torch::kFloat);
  auto output =
      F::pairwise_distance(input1, input2, PairwiseDistanceOptions(1));
  auto expected = torch::tensor({6, 6}, torch::kFloat);
  ASSERT_TRUE(output.allclose(expected));
}

TEST_F(FunctionalTest, PDist) {
  {
    auto input = torch::tensor({{-1.0, -5.0, -1.0}, {2.0, 4.0, 6.0}});
    auto output = F::pdist(input);
    auto expected = torch::tensor({11.7898});
    ASSERT_TRUE(output.allclose(expected));
  }
  {
    auto input = torch::tensor({{1.0, -1.0}, {1.0, 3.0}, {3.0, 3.0}});
    auto output = F::pdist(input, 1.5);
    auto expected = torch::tensor({4.0, 4.8945, 2.0});
    ASSERT_TRUE(output.allclose(expected));
  }
}

TEST_F(FunctionalTest, AdaptiveMaxPool1d) {
  auto x = torch::ones({1, 1, 5});
  auto y = F::adaptive_max_pool1d(x, AdaptiveMaxPool1dOptions(3));

  ASSERT_EQ(y.ndimension(), 3);
  ASSERT_TRUE(torch::allclose(y, torch::ones({1, 1, 3})));
  ASSERT_EQ(y.sizes(), torch::IntArrayRef({1, 1, 3}));
}

TEST_F(FunctionalTest, AdaptiveMaxPool2d) {
  auto x = torch::ones({2, 5, 5});
  auto y = F::adaptive_max_pool2d(x, AdaptiveMaxPool2dOptions(3));

  ASSERT_EQ(y.ndimension(), 3);
  ASSERT_TRUE(torch::allclose(y, torch::ones({2, 3, 3})));
  ASSERT_EQ(y.sizes(), torch::IntArrayRef({2, 3, 3}));
}

TEST_F(FunctionalTest, AdaptiveMaxPool3d) {
  auto x = torch::ones({2, 5, 5, 5});
  auto y = F::adaptive_max_pool3d(x, AdaptiveMaxPool3dOptions(3));

  ASSERT_EQ(y.ndimension(), 4);
  ASSERT_TRUE(torch::allclose(y, torch::ones({2, 3, 3, 3})));
  ASSERT_EQ(y.sizes(), torch::IntArrayRef({2, 3, 3, 3}));
}

TEST_F(FunctionalTest, AdaptiveAvgPool1d) {
  auto x = torch::ones({1, 1, 5});
  auto y = F::adaptive_avg_pool1d(x, AdaptiveAvgPool1dOptions(3));

  ASSERT_EQ(y.ndimension(), 3);
  ASSERT_TRUE(torch::allclose(y, torch::ones({1, 1, 3})));
  ASSERT_EQ(y.sizes(), torch::IntArrayRef({1, 1, 3}));
}

TEST_F(FunctionalTest, AdaptiveAvgPool2d) {
  auto x = torch::ones({2, 5, 5});
  auto y = F::adaptive_avg_pool2d(x, AdaptiveAvgPool2dOptions(3));

  ASSERT_EQ(y.ndimension(), 3);
  ASSERT_TRUE(torch::allclose(y, torch::ones({2, 3, 3})));
  ASSERT_EQ(y.sizes(), torch::IntArrayRef({2, 3, 3}));
}

TEST_F(FunctionalTest, AdaptiveAvgPool3d) {
  auto x = torch::ones({2, 5, 5, 5});
  auto y = F::adaptive_avg_pool3d(x, AdaptiveAvgPool3dOptions(3));

  ASSERT_EQ(y.ndimension(), 4);
  ASSERT_TRUE(torch::allclose(y, torch::ones({2, 3, 3, 3})));
  ASSERT_EQ(y.sizes(), torch::IntArrayRef({2, 3, 3, 3}));
}

TEST_F(FunctionalTest, HingeEmbeddingLoss) {
  auto input = torch::tensor({{2, 22, 4}, {20, 10, 0}}, torch::kFloat);
  auto target = torch::tensor({{2, 6, 4}, {1, 10, 0}}, torch::kFloat);
  auto output = F::hinge_embedding_loss(
      input, target, HingeEmbeddingLossOptions().margin(2));
  auto expected = torch::tensor({10}, torch::kFloat);

  ASSERT_TRUE(output.allclose(expected));
}

TEST_F(FunctionalTest, MaxUnpool1d) {
  auto x = torch::tensor({{{2, 4, 5}}}, torch::requires_grad());
  auto indices = torch::tensor({{{1, 3, 4}}}, torch::kLong);
  auto y = F::max_unpool1d(x, indices, MaxUnpool1dOptions(3));

  ASSERT_EQ(y.ndimension(), 3);
  ASSERT_TRUE(torch::allclose(
      y, torch::tensor({{{0, 2, 0, 4, 5, 0, 0, 0, 0}}}, torch::kFloat)));
  ASSERT_EQ(y.sizes(), torch::IntArrayRef({1, 1, 9}));

  x = torch::tensor({{{2, 4, 5}}}, torch::requires_grad());
  indices = torch::tensor({{{1, 3, 4}}}, torch::kLong);
  y = F::max_unpool1d(
      x, indices, MaxUnpool1dOptions(3), c10::IntArrayRef({1, 1, 9}));

  ASSERT_EQ(y.ndimension(), 3);
  ASSERT_TRUE(torch::allclose(
      y, torch::tensor({{{0, 2, 0, 4, 5, 0, 0, 0, 0}}}, torch::kFloat)));
  ASSERT_EQ(y.sizes(), torch::IntArrayRef({1, 1, 9}));

  x = torch::tensor({{{2, 4, 5}}}, torch::requires_grad());
  indices = torch::tensor({{{1, 3, 4}}}, torch::kLong);
  y = F::max_unpool1d(x, indices, MaxUnpool1dOptions(3).stride(2).padding(1));

  ASSERT_EQ(y.ndimension(), 3);
  ASSERT_TRUE(
      torch::allclose(y, torch::tensor({{{0, 2, 0, 4, 5}}}, torch::kFloat)));
  ASSERT_EQ(y.sizes(), torch::IntArrayRef({1, 1, 5}));
}

TEST_F(FunctionalTest, MaxUnpool2d) {
  auto indices = torch::tensor({
  {{{ 6,  8,  9},
    {16, 18, 19},
    {21, 23, 24}}},
  {{{ 6,  8,  9},
    {16, 18, 19},
    {21, 23, 24}}}}, torch::kLong);
  auto x = torch::tensor({
  {{{ 6,  8,  9},
    {16, 18, 19},
    {21, 23, 24}}},
  {{{31, 33, 34},
    {41, 43, 44},
    {46, 48, 49}}}}, torch::requires_grad());
  auto y = F::max_unpool2d(x, indices, MaxUnpool2dOptions(3).stride(2).padding(1));

  ASSERT_EQ(y.dim(), 4);
  ASSERT_TRUE(torch::allclose(y, torch::tensor(
   {{{{ 0,  0,  0,  0,  0},
      { 0,  6,  0,  8,  9},
      { 0,  0,  0,  0,  0},
      { 0, 16,  0, 18, 19},
      { 0, 21,  0, 23, 24}}},
    {{{ 0,  0,  0,  0,  0},
      { 0, 31,  0, 33, 34},
      { 0,  0,  0,  0,  0},
      { 0, 41,  0, 43, 44},
      { 0, 46,  0, 48, 49}}}} , torch::kFloat)));
  ASSERT_EQ(y.sizes(), torch::IntArrayRef({2, 1, 5, 5}));
}

TEST_F(FunctionalTest, ELU) {
  const auto size = 3;
  for (const auto inplace : {false, true}) {
    for (const auto alpha : {0.0, 0.42, 1.0, 4.2, 42.42}) {
      auto x = torch::linspace(-10.0, 10.0, size * size * size);
      x.resize_({size, size, size});
      auto y_exp = torch::max(torch::zeros_like(x), x) +
                torch::min(torch::zeros_like(x), alpha * (torch::exp(x) - 1.0));
      auto y = F::elu(x, ELUOptions().alpha(alpha).inplace(inplace));

      ASSERT_EQ(y.ndimension(), 3);
      ASSERT_EQ(y.sizes(), torch::IntArrayRef({size, size, size}));
      ASSERT_TRUE(torch::allclose(y, y_exp));
      if (inplace) {
        ASSERT_TRUE(torch::allclose(x, y_exp));
      }
    }
  }
}

TEST_F(FunctionalTest, Hardshrink) {
  const auto size = 3;
  for (const auto lambda : {-4.2, -1.0, -0.42, 0.0, 0.42, 1.0, 4.2, 42.42}) {
    auto x = torch::linspace(-10.0, 10.0, size * size * size);
    x.resize_({size, size, size}).set_requires_grad(true);
    auto y = F::hardshrink(x, HardshrinkOptions().lambda(lambda));
    torch::Tensor s = y.sum();

    s.backward();
    ASSERT_EQ(s.ndimension(), 0);

    ASSERT_EQ(y.ndimension(), 3);
    ASSERT_EQ(y.sizes(), torch::IntArrayRef({size, size, size}));
    auto y_exp = (x.abs() > lambda) * x;
    ASSERT_TRUE(torch::allclose(y, y_exp));
  }
}

TEST_F(FunctionalTest, OneHot) {
  { // Test #1
    auto x = torch::arange(0, 5, torch::kLong);
    auto y = F::one_hot(x % 3);
    auto expected = torch::tensor(
        {{1, 0, 0}, {0, 1, 0}, {0, 0, 1}, {1, 0, 0}, {0, 1, 0}}, torch::kLong);

    ASSERT_EQ(y.ndimension(), 2);
    ASSERT_TRUE(torch::allclose(y, expected));
    ASSERT_EQ(y.sizes(), torch::IntArrayRef({5, 3}));
  }

  { // Test #2
    auto x = torch::arange(0, 5, torch::kLong);
    auto y = F::one_hot(x % 3, 5);
    auto expected = torch::tensor(
        {{1, 0, 0, 0, 0},
         {0, 1, 0, 0, 0},
         {0, 0, 1, 0, 0},
         {1, 0, 0, 0, 0},
         {0, 1, 0, 0, 0}},
        torch::kLong);

    ASSERT_EQ(y.ndimension(), 2);
    ASSERT_TRUE(torch::allclose(y, expected));
    ASSERT_EQ(y.sizes(), torch::IntArrayRef({5, 5}));
  }

  { // Test #3
    auto x = torch::arange(0, 6, torch::kLong);
    auto y = F::one_hot(x.view(torch::IntArrayRef({3, 2})) % 3);
    auto expected = torch::tensor(
        {{{1, 0, 0}, {0, 1, 0}},
         {{0, 0, 1}, {1, 0, 0}},
         {{0, 1, 0}, {0, 0, 1}}},
        torch::kLong);

    ASSERT_EQ(y.ndimension(), 3);
    ASSERT_TRUE(torch::allclose(y, expected));
    ASSERT_EQ(y.sizes(), torch::IntArrayRef({3, 2, 3}));
  }
}

TEST_F(FunctionalTest, Hardtanh) {
  const auto size = 3;
  for (const auto min_val : {-4.2, -1.0, -0.42, 0.0}) {
    for (const auto max_val : {0.0, 0.42, 1.0, 4.2}) {
      for (const auto inplace : {false, true}) {
        auto x = torch::linspace(-10.0, 10.0, size * size * size);
        x.resize_({size, size, size});
        auto y_exp = (x < min_val) * min_val +
                     ((x >= min_val) * (x <= max_val)) * x +
                     (x > max_val) * max_val;
        auto y = F::hardtanh(x,HardtanhOptions().min_val(min_val)
          .max_val(max_val).inplace(inplace));

        ASSERT_EQ(y.ndimension(), 3);
        ASSERT_EQ(y.sizes(), torch::IntArrayRef({size, size, size}));
        ASSERT_TRUE(torch::allclose(y, y_exp));
        if (inplace) {
          ASSERT_TRUE(torch::allclose(x, y_exp));
        }
      }
    }
  }
}

TEST_F(FunctionalTest, LeakyReLU) {
  const auto size = 3;
  for (const auto negative_slope : {0.0, 0.42, 1.0}) {
    for (const auto inplace : {false, true}) {
      auto x = torch::linspace(-10.0, 10.0, size * size * size);
      x.resize_({size, size, size});
      auto y_exp = (x < 0) * x * negative_slope + (x >= 0) * x;
      auto y = F::leaky_relu(x, LeakyReLUOptions()
        .negative_slope(negative_slope).inplace(inplace));

      ASSERT_EQ(y.ndimension(), 3);
      ASSERT_EQ(y.sizes(), torch::IntArrayRef({size, size, size}));
      ASSERT_TRUE(torch::allclose(y, y_exp));
      if (inplace) {
        ASSERT_TRUE(torch::allclose(x, y_exp));
      }
    }
  }
}

TEST_F(FunctionalTest, LogSigmoid) {
  const auto size = 3;
  LogSigmoid model;
  auto x = torch::linspace(-10.0, 10.0, size * size * size);
  x.resize_({size, size, size});
  auto y = F::logsigmoid(x);

  ASSERT_EQ(y.ndimension(), 3);
  ASSERT_EQ(y.sizes(), torch::IntArrayRef({size, size, size}));
  auto y_exp = torch::log(torch::ones_like(x)/(torch::ones_like(x) + torch::exp(torch::neg(x))));
  ASSERT_TRUE(torch::allclose(y, y_exp, 1e-4, 1e-7));
}

TEST_F(FunctionalTest, PReLU) {
  const auto x = torch::rand({42, 24}) * 200 - 100;
  const auto w = torch::rand(24) * 200 - 100;
  const auto y = F::prelu(x, w);
  ASSERT_EQ(y.sizes(), torch::IntArrayRef({42, 24}));
  const auto y_exp = (x < 0) * w * x  + (x >= 0) * x;
  ASSERT_TRUE(torch::allclose(y, y_exp));
}

TEST_F(FunctionalTest, ReLU) {
  const auto size = 3;
  for (const auto inplace : {false, true}) {
    auto x = torch::linspace(-10.0, 10.0, size * size * size);
    x.resize_({size, size, size});
    auto y_exp = (x < 0) * 0 + (x >= 0) * x;
    auto y = F::relu(x, ReLUOptions().inplace(inplace));

    ASSERT_EQ(y.ndimension(), 3);
    ASSERT_EQ(y.sizes(), torch::IntArrayRef({size, size, size}));
    ASSERT_TRUE(torch::allclose(y, y_exp));
    if (inplace) {
      ASSERT_TRUE(torch::allclose(x, y_exp));
    }
  }
}

<<<<<<< HEAD
TEST_F(FunctionalTest, ReLU6) {
  const auto size = 3;
  for (const auto inplace : {false, true}) {
    auto x = torch::linspace(-10.0, 10.0, size * size * size);
    x.resize_({size, size, size});
    auto y_exp = (x < 0) * 0 + ((x >= 0) * (x <= 6)) * x + (x > 6) * 6;
    auto y = F::relu6(x, ReLU6Options().inplace(inplace));

    ASSERT_EQ(y.ndimension(), 3);
    ASSERT_EQ(y.sizes(), torch::IntArrayRef({size, size, size}));
    ASSERT_TRUE(torch::allclose(y, y_exp));
    if (inplace) {
      ASSERT_TRUE(torch::allclose(x, y_exp));
    }
  }
=======
TEST_F(FunctionalTest, ReLUDefaultOptions) {
  const auto size = 3;
  auto x = torch::linspace(-10.0, 10.0, size * size * size);
  x.resize_({size, size, size});
  auto y_exp = (x < 0) * 0 + (x >= 0) * x;
  auto y = F::relu(x);

  ASSERT_EQ(y.ndimension(), 3);
  ASSERT_EQ(y.sizes(), torch::IntArrayRef({size, size, size}));
  ASSERT_TRUE(torch::allclose(y, y_exp));
>>>>>>> db2cb67b
}<|MERGE_RESOLUTION|>--- conflicted
+++ resolved
@@ -387,7 +387,18 @@
   }
 }
 
-<<<<<<< HEAD
+TEST_F(FunctionalTest, ReLUDefaultOptions) {
+  const auto size = 3;
+  auto x = torch::linspace(-10.0, 10.0, size * size * size);
+  x.resize_({size, size, size});
+  auto y_exp = (x < 0) * 0 + (x >= 0) * x;
+  auto y = F::relu(x);
+
+  ASSERT_EQ(y.ndimension(), 3);
+  ASSERT_EQ(y.sizes(), torch::IntArrayRef({size, size, size}));
+  ASSERT_TRUE(torch::allclose(y, y_exp));
+}
+
 TEST_F(FunctionalTest, ReLU6) {
   const auto size = 3;
   for (const auto inplace : {false, true}) {
@@ -403,16 +414,16 @@
       ASSERT_TRUE(torch::allclose(x, y_exp));
     }
   }
-=======
-TEST_F(FunctionalTest, ReLUDefaultOptions) {
+}
+
+TEST_F(FunctionalTest, ReLU6DefaultOptions) {
   const auto size = 3;
   auto x = torch::linspace(-10.0, 10.0, size * size * size);
   x.resize_({size, size, size});
-  auto y_exp = (x < 0) * 0 + (x >= 0) * x;
-  auto y = F::relu(x);
+  auto y_exp = (x < 0) * 0 + ((x >= 0) * (x <= 6)) * x + (x > 6) * 6;
+  auto y = F::relu6(x);
 
   ASSERT_EQ(y.ndimension(), 3);
   ASSERT_EQ(y.sizes(), torch::IntArrayRef({size, size, size}));
   ASSERT_TRUE(torch::allclose(y, y_exp));
->>>>>>> db2cb67b
 }