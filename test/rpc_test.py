--- conflicted
+++ resolved
@@ -843,7 +843,14 @@
         )
         self.assertEqual(rref_c.to_here(), torch.ones(n, n) + 4)
 
-<<<<<<< HEAD
+    def test_requires_process_group_agent_decorator(self):
+        @requires_process_group_agent("test_func did not run")
+        def test_func():
+            return "expected result"
+
+        if TEST_CONFIG.rpc_backend == RpcBackend.PROCESS_GROUP:
+            self.assertEqual(test_func(), "expected result")
+
     def test_sender_exceptions(self):
         dist.init_process_group(backend="gloo", init_method=self.init_method, timeout=timedelta(seconds=10))
         rpc.init_model_parallel(
@@ -858,13 +865,4 @@
             time.sleep(3)
             fut = rpc.rpc_async("worker1", torch.add, args=(torch.ones(1), 3))
             with self.assertRaises(RuntimeError):
-                fut.wait()
-=======
-    def test_requires_process_group_agent_decorator(self):
-        @requires_process_group_agent("test_func did not run")
-        def test_func():
-            return "expected result"
-
-        if TEST_CONFIG.rpc_backend == RpcBackend.PROCESS_GROUP:
-            self.assertEqual(test_func(), "expected result")
->>>>>>> 08f4a244
+                fut.wait()