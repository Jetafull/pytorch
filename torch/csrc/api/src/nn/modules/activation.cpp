#include <torch/nn/modules/activation.h>
#include <torch/nn/functional/activation.h>

namespace F = torch::nn::functional;

namespace torch {
namespace nn {

ELUImpl::ELUImpl(const ELUOptions& options_) : options(options_) {}

Tensor ELUImpl::forward(Tensor& input) {
  return F::elu(input, options);
}

void ELUImpl::reset() {}

void ELUImpl::pretty_print(std::ostream& stream) const {
  stream << "torch::nn::ELU(alpha=" << options.alpha();
  if (options.inplace()) {
    stream << std::boolalpha  << ", inplace=" << options.inplace();
  }
  stream << ")";
}

// ============================================================================

HardshrinkImpl::HardshrinkImpl(const HardshrinkOptions& options_)
    : options(options_) {}

Tensor HardshrinkImpl::forward(const Tensor& input) {
  return F::hardshrink(input, options);
}

void HardshrinkImpl::reset() {}

void HardshrinkImpl::pretty_print(std::ostream& stream) const {
  stream << std::boolalpha
         << "torch::nn::Hardshrink(" << options.lambda() << ")";
}

// ============================================================================

HardtanhImpl::HardtanhImpl(const HardtanhOptions& options_)
    : options(options_) {
  reset();
}

Tensor HardtanhImpl::forward(Tensor& input) {
  return F::hardtanh(input, options);
}

void HardtanhImpl::reset() {
  TORCH_CHECK(options.max_val() > options.min_val(),
              "max_val must be greater than min_val");
}

void HardtanhImpl::pretty_print(std::ostream& stream) const {
  stream << std::boolalpha
         << "torch::nn::Hardtanh(min_val=" << options.min_val()
         << ", max_val=" << options.max_val();
  if (options.inplace()) {
    stream << std::boolalpha  << ", inplace=" << options.inplace();
  }
  stream << ")";
}

// ============================================================================

LeakyReLUImpl::LeakyReLUImpl(const LeakyReLUOptions& options_)
    : options(options_) {}

Tensor LeakyReLUImpl::forward(Tensor& input) {
  return F::leaky_relu(input, options);
}

void LeakyReLUImpl::reset() {}

void LeakyReLUImpl::pretty_print(std::ostream& stream) const {
  stream << std::boolalpha
         << "torch::nn::LeakyReLU(negative_slope=" << options.negative_slope();
  if (options.inplace()) {
    stream << std::boolalpha  << ", inplace=" << options.inplace();
  }
  stream << ")";
}

// ============================================================================

Tensor LogSigmoidImpl::forward(const Tensor& input) {
  return F::logsigmoid(input);
}

void LogSigmoidImpl::reset() {}

void LogSigmoidImpl::pretty_print(std::ostream& stream) const {
  stream << "torch::nn::LogSigmoid()";
}

// ============================================================================

<<<<<<< HEAD
PReLUImpl::PReLUImpl(const PReLUOptions& options_) : options(options_) {
  reset();
}

Tensor PReLUImpl::forward(const Tensor& input) {
  return F::prelu(input, weight);
}

void PReLUImpl::reset() {
  weight = register_parameter("weight",
    torch::full(options.num_parameters(), options.init()));
}

void PReLUImpl::pretty_print(std::ostream& stream) const {
  stream << "torch::nn::PReLU(num_parameters="
         << options.num_parameters() << ")";
=======
SoftmaxImpl::SoftmaxImpl(const SoftmaxOptions& options_)
    : options(options_) {}

void SoftmaxImpl::reset() {}

void SoftmaxImpl::pretty_print(std::ostream& stream) const {
  stream << "torch::nn::Softmax(dim=" << options.dim() << ")";
}

Tensor SoftmaxImpl::forward(const Tensor& input) {
  return F::softmax(input, options);
>>>>>>> 46753ecf
}

} // namespace nn
} // namespace torch<|MERGE_RESOLUTION|>--- conflicted
+++ resolved
@@ -98,7 +98,21 @@
 
 // ============================================================================
 
-<<<<<<< HEAD
+SoftmaxImpl::SoftmaxImpl(const SoftmaxOptions& options_)
+    : options(options_) {}
+
+void SoftmaxImpl::reset() {}
+
+void SoftmaxImpl::pretty_print(std::ostream& stream) const {
+  stream << "torch::nn::Softmax(dim=" << options.dim() << ")";
+}
+
+Tensor SoftmaxImpl::forward(const Tensor& input) {
+  return F::softmax(input, options);
+}
+
+// ============================================================================
+
 PReLUImpl::PReLUImpl(const PReLUOptions& options_) : options(options_) {
   reset();
 }
@@ -115,19 +129,6 @@
 void PReLUImpl::pretty_print(std::ostream& stream) const {
   stream << "torch::nn::PReLU(num_parameters="
          << options.num_parameters() << ")";
-=======
-SoftmaxImpl::SoftmaxImpl(const SoftmaxOptions& options_)
-    : options(options_) {}
-
-void SoftmaxImpl::reset() {}
-
-void SoftmaxImpl::pretty_print(std::ostream& stream) const {
-  stream << "torch::nn::Softmax(dim=" << options.dim() << ")";
-}
-
-Tensor SoftmaxImpl::forward(const Tensor& input) {
-  return F::softmax(input, options);
->>>>>>> 46753ecf
 }
 
 } // namespace nn
