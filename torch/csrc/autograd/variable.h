#pragma once

#include <torch/csrc/utils/python_stub.h>

#include <torch/csrc/WindowsTorchApiMacro.h>
#include <torch/csrc/autograd/edge.h>
#include <torch/csrc/autograd/function_hook.h>
#include <torch/csrc/autograd/cpp_hook.h>

#include <ATen/ATen.h>
#include <ATen/NamedTensorUtils.h>
#include <c10/util/Exception.h>

#include <memory>
#include <mutex>
#include <stdexcept>
#include <string>
#include <utility>
#include <vector>

namespace torch { namespace autograd {

using variable_list = std::vector<at::Tensor>;

struct Node;

///~~~~~~~~~~~~~~~~~~~~~~~~~~~~~~~~~~~~~~~~~~~~~~~~~~~~~~~~~~~~~~~~~~~~~~~~~~~~~
///                                Variable
///~~~~~~~~~~~~~~~~~~~~~~~~~~~~~~~~~~~~~~~~~~~~~~~~~~~~~~~~~~~~~~~~~~~~~~~~~~~~~
/// A `Variable` is a `Tensor` augmented with the ability to interact in our
/// autograd machinery. Conceptually, `Variable`s travel along `Edge`s between
/// `Node`s in the autograd graph. A `Variable` can either be a leaf, like a
/// weight in a neural network, or an interior variable, when it is the result
/// of an operation between variables. Every `Variable` also stores another
/// `Variable` called its `grad` (gradient). If the variable is a leaf, its
/// gradient will be accumulated into this variable.
///
<<<<<<< HEAD
/// Variables are just another type of Tensor; a Tensor you have in your hand
/// could very well be a Variable.  Some tensors are NOT variables, although
/// we hope to eliminate this case in the near future.
=======
/// Every Tensor is a Variable, but sometimes we colloquially refer to Variables
/// that don't require gradients as Tensors (since none of the autograd
/// machinery for Variables applies).  Historically, Variables and Tensors
/// were separate concepts, but we've merged them together.
>>>>>>> fa511a87
///
///                              Gradient Edges
///~~~~~~~~~~~~~~~~~~~~~~~~~~~~~~~~~~~~~~~~~~~~~~~~~~~~~~~~~~~~~~~~~~~~~~~~~~~~~
/// Furthermore, `Variable`s have the notion of a `gradient_edge`, which is the
/// edge in the autograd graph that connects the variable to a particular input
/// of the gradient function that will be invoked with the variable during the
/// backward pass. More precisely, this gradient function can be one of two
/// things:
/// 1. A `grad_fn`, if the variable is in the interior of the graph. This is the
///    gradient of the function that produced the variable.
/// 2. A `grad_accumulator`, if the variable is a leaf, which accumulates a
///    scalar gradient value into its `grad` variable.
///
///                               Versioning
///~~~~~~~~~~~~~~~~~~~~~~~~~~~~~~~~~~~~~~~~~~~~~~~~~~~~~~~~~~~~~~~~~~~~~~~~~~~~~
/// Another major feature of `Variable`s are *versions*. Versions are
/// incremented when an in-place mutation of a variable occurs. Versions are
/// useful when constructing `SavedVariable`s, which take a snapshot of a
/// `Variable` at a certain version. You can retrieve a `Variable`'s version
/// through its `current_version()` method.
///
///                                 Views
///~~~~~~~~~~~~~~~~~~~~~~~~~~~~~~~~~~~~~~~~~~~~~~~~~~~~~~~~~~~~~~~~~~~~~~~~~~~~~
/// It is possible for a  `Variable` to be a *view* of another `Variable`, in
/// which case it tracks that `Variable`'s data and autograd history. Beyond
/// construction, the interface of a view is identical to that of a regular
/// `Variable`. You can determine whether `Variable` is in fact a view by
/// probing its `is_view()` method. Note that the *view* semantics are only
/// meaningful for `Variable` relations that are relevant to autograd. For
/// example, if you hide your code from autograd using `.no_grad()`, the
/// `Variable`s will not be registered as having view relations, even if they
/// share storage.
/// See NOTE [ Autograd View Variables ] for more details.
<<<<<<< HEAD


// NB: Historically Variable had a separate static type from Tensor, providing
// an extended interface that isn't valid on all Tensors (because Variables
// "wrapped" Tensors).  When we merged Variable and Tensor, this distinction
// became less meaningful; however, we still define Variable as an alias for
// Tensor for backwards compatibility.
using Variable = at::Tensor;
=======
///
///
///                               Interface
///~~~~~~~~~~~~~~~~~~~~~~~~~~~~~~~~~~~~~~~~~~~~~~~~~~~~~~~~~~~~~~~~~~~~~~~~~~~~~
/// `Variable` inherits from `Tensor` and thus its API is a superset of that of
/// `Tensor`. This means you can perform all the usual mathematical and other
/// operations you can perform on `Tensor`s also on `Variable`s. Furthermore,
/// `Variable` and `Tensor` actually convert implicitly between each other. You
/// can thus call functions defined on `Tensor`s also with `Variable`s. For
/// this, the `Variable` class allows implicit construction from `Tensor`.
///
/// Our intention is to eliminate the Variable class in the near future, or make
/// it so that only internal code uses it to do internal operations.
///~~~~~~~~~~~~~~~~~~~~~~~~~~~~~~~~~~~~~~~~~~~~~~~~~~~~~~~~~~~~~~~~~~~~~~~~~~~~~

struct AutogradMeta;
struct DifferentiableViewMeta;

// Private-ish functions for manipulating variables; we don't want to put them
// on Tensor proper
namespace impl {

  // WARNING: This may return a nullptr.  If you require AutogradMeta to return
  // a materialized structure, use materialize_autograd_meta instead.
  TORCH_API AutogradMeta* get_autograd_meta(const Variable&) noexcept;

  // Returns the current autograd meta, materializing it if it was previously
  // none.  This counts as a *mutating* operation, so do not call it on
  // "read-only" operators; in particular, this is NOT thread safe
  TORCH_API AutogradMeta* materialize_autograd_meta(const Variable&);

  /// Set the gradient accumulator of the `Variable`. This is only applicable to
  /// leaf variables. Interior variables should call `set_gradient_edge()`.
  TORCH_API void set_grad_accumulator(const Variable&, std::weak_ptr<Node> grad_accumulator);

  /// Attempts to get a pointer to the gradient accumulator of the `Variable`,
  /// if it still exists. If the gradient accumulator function has been
  /// destroyed, returns a `nullptr`.
  TORCH_API std::shared_ptr<Node> try_get_grad_accumulator(const Variable&);

  /// Gets the gradient accumulator of the `Variable` if it has one, or else
  /// create one on the fly and return it.
  TORCH_API std::shared_ptr<Node> grad_accumulator(const Variable&);

  /// Returns the "canonical" gradient edge of this `Variable`, i.e. either the
  /// gradient function if this is an interior `Variable`, or the gradient
  /// accumulator otherwise. If the `Variable` is interior, the returned `Edge`
  /// will store the input index of the `Node` to which this variable is
  /// connected in its `input_nr` field. For leaves, the `input_nr` is always
  /// zero. Note that `set_gradient_edge` and `gradient_edge` are not
  /// symmetric. You must use `set_gradient_edge` to set the `grad_fn` and
  /// `set_grad_accumulator` to set the accumulator.
  TORCH_API Edge gradient_edge(const Variable&);

  /// Set the gradient edge -- i.e. `grad_fn` and `input_nr` -- of the
  /// `Variable`.
  /// NOTE: This will always set the `grad_fn`, even if this is a leaf variable,
  /// and never the `grad_accumulator`. For the latter, use
  /// `set_grad_accumulator`. This allows late construction of an interior
  /// `Variable`.
  TORCH_API void set_gradient_edge(const Variable&, Edge edge) noexcept;

  // Autograd Graph Interaction
  //~~~~~~~~~~~~~~~~~~~~~~~~~~~~~~~~~~~~~~~~~~~~~~~~~~~~~~~~~~~~~~~~~~~~~~~~~~~~

  /// Update the `grad_fn` of an existing Variable. Called after in-place
  /// modifications.
  ///
  /// For View Variables:
  /// Called after in-place modifications. Modifies the grad_fn of the base
  /// Variable.
  TORCH_API void rebase_history(const Variable&, Edge gradient_edge);

  /// Gets the raw gradient function pointer, whatever it currently is.
  TORCH_API Node* grad_fn_unsafe(const Variable&);

  /// Increments the version count of this `Variable`.
  TORCH_API void bump_version(const Variable&) noexcept;
  TORCH_API void set_version_counter(const Variable&, const c10::VariableVersion& version_counter) noexcept;

  /// Retrieves this `Variable`s version counter.
  TORCH_API const c10::VariableVersion& version_counter(const Variable&) noexcept;

  TORCH_API PyObject* pyobj(const Variable&) noexcept;
  TORCH_API void set_pyobj(const Variable&, PyObject* pyobj) noexcept;

  TORCH_API void set_name(const Variable&, const std::string& name);

  TORCH_API void add_hook(const Variable&, std::shared_ptr<FunctionPreHook> hook);
  TORCH_API const std::vector<std::shared_ptr<FunctionPreHook>>& hooks(const Variable&) noexcept;
  TORCH_API void clear_hooks(const Variable&);

  TORCH_API void create_cpp_hook(const Variable&);
}

struct TORCH_API Variable : public at::Tensor {
  /// Default constructor.
  Variable() = default;
  Variable(c10::intrusive_ptr<at::TensorImpl> self);

  // Tensor Conversions
  //~~~~~~~~~~~~~~~~~~~~~~~~~~~~~~~~~~~~~~~~~~~~~~~~~~~~~~~~~~~~~~~~~~~~~~~~~~~~

  // "Downcasts" a `Tensor` into a `Variable`.
  /*implicit*/ Variable(at::Tensor const& rhs) : at::Tensor(rhs) {
  }

  /*implicit*/ Variable(at::Tensor&& rhs)
      : at::Tensor(std::move(rhs)) {
  }

  // NOTE: Assignment operators to Tensor come for free from the constructors.

  /// NOTE: This is similar to the legacy `.data()` function on `Variable`, and is intended
  /// to be used from functions that need to access the `Variable`'s equivalent `Tensor`
  /// (i.e. `Tensor` that shares the same storage and tensor metadata with the `Variable`).
  ///
  /// One notable difference with the legacy `.data()` function is that changes to the
  /// returned `Tensor`'s tensor metadata (e.g. sizes / strides / storage / storage_offset)
  /// will not update the original `Variable`, due to the fact that this function
  /// shallow-copies the `Variable`'s underlying TensorImpl.
  at::Tensor tensor_data() const noexcept;

  /// NOTE: `var.variable_data()` in C++ has the same semantics as `tensor.data`
  /// in Python, which create a new `Variable` that shares the same storage and
  /// tensor metadata with the original `Variable`, but with a completely new
  /// autograd history.
  ///
  /// NOTE: If we change the tensor metadata (e.g. sizes / strides /
  /// storage / storage_offset) of a variable created from `var.variable_data()`, those
  /// changes will not update the original variable `var`. In `.variable_data()`, we set
  /// `allow_tensor_metadata_change_` to false to make such changes explicitly illegal,
  /// in order to prevent users from changing metadata of `var.variable_data()`
  /// and expecting the original variable `var` to also be updated.
  at::Tensor variable_data() const noexcept;

  // Gradient Node and Edges
  //~~~~~~~~~~~~~~~~~~~~~~~~~~~~~~~~~~~~~~~~~~~~~~~~~~~~~~~~~~~~~~~~~~~~~~~~~~~~

  /// Gets the gradient function of the `Variable`. If this is a leaf variable,
  /// the pointer returned will be null.
  ///
  /// For View Variables:
  /// Gets the up-to-date grad_fn. If the shared data or base was modified, we
  /// re-create the grad_fn to express the up-to-date view relationship between
  /// this and the base Variable.
  const std::shared_ptr<Node>& grad_fn() const;

  // Hooks
  //~~~~~~~~~~~~~~~~~~~~~~~~~~~~~~~~~~~~~~~~~~~~~~~~~~~~~~~~~~~~~~~~~~~~~~~~~~~~

  template <typename T>
  using hook_return_void_t = c10::guts::enable_if_t<std::is_void<typename std::result_of<T&(Variable)>::type>::value, unsigned>;
  template <typename T>
  using hook_return_var_t = c10::guts::enable_if_t<std::is_same<typename std::result_of<T&(Variable)>::type, Variable>::value, unsigned>;

  // Returns the index of the hook in the list which can be used to remove hook
  // Register a hook with no return value
  template <typename T>
  hook_return_void_t<T> register_hook(T&& hook);
  // Register a hook with variable return value
  template <typename T>
  hook_return_var_t<T> register_hook(T&& hook);

  // Remove hook at given position
  void remove_hook(unsigned pos);

  // View Variables
  //~~~~~~~~~~~~~~~~~~~~~~~~~~~~~~~~~~~~~~~~~~~~~~~~~~~~~~~~~~~~~~~~~~~~~~~~~~~~

  /// Returns true if this `Variable` is a view of another `Variable`.
  bool is_view() const noexcept;

  /// Returns the `Variable` that this `Variable` is a view of. If this
  /// `Variable` is not a view, throw a `std::runtime_error`.
  const Variable& base() const;

  // Miscellaneous
  //~~~~~~~~~~~~~~~~~~~~~~~~~~~~~~~~~~~~~~~~~~~~~~~~~~~~~~~~~~~~~~~~~~~~~~~~~~~~

  const std::string& name() const noexcept;
};
>>>>>>> fa511a87

//~~~~~~~~~~~~~~~~~~~~~~~~~~~~~~~~~~~~~~~~~~~~~~~~~~~~~~~~~~~~~~~~~~~~~~~~~~~~~~
//                            AutogradMeta
//~~~~~~~~~~~~~~~~~~~~~~~~~~~~~~~~~~~~~~~~~~~~~~~~~~~~~~~~~~~~~~~~~~~~~~~~~~~~~~

/// Each `Variable` has one unique `AutogradMeta` struct, which stores autograd
/// metadata fields that are necessary for tracking the Variable's autograd history.
/// As an optimization, a Variable may store a nullptr, in lieu of a default
/// constructed AutogradMeta.

struct TORCH_API AutogradMeta : public c10::AutogradMetaInterface {
  std::string name_;

  Variable grad_;
  std::shared_ptr<Node> grad_fn_;
  std::weak_ptr<Node> grad_accumulator_;

  std::vector<std::shared_ptr<FunctionPreHook>> hooks_;
  std::shared_ptr<hooks_list> cpp_hooks_list;

  // Only meaningful on leaf variables (must be false otherwise)
  bool requires_grad_;

  bool is_view_;

  // The "output number" of this variable; e.g., if this variable
  // was the second output of a function, then output_nr == 1.
  // We use this to make sure we can setup the backwards trace
  // correctly when this variable is passed to another function.
  uint32_t output_nr_;

  // Mutex to ensure that concurrent read operations that modify internal
  // state are still thread-safe. Used by grad_fn() and
  // grad_accumulator().
  std::mutex mutex_;

  /// Sets the `requires_grad` property of `Variable`. This should be true for
  /// leaf variables that want to accumulate gradients, and false for all other
  /// variables.
  void set_requires_grad(bool requires_grad, at::TensorImpl* self_impl) override {
    TORCH_CHECK(
      !requires_grad || at::isFloatingType(at::typeMetaToScalarType(self_impl->dtype())),
      "Only Tensors of floating point dtype can require gradients");
    requires_grad_ = requires_grad;
  }

  bool requires_grad() const override {
    return requires_grad_ || grad_fn_;
  }

  /// Accesses the gradient `Variable` of this `Variable`.
  Variable& grad() override {
    return grad_;
  }

  const Variable& grad() const override {
    return grad_;
  }

  AutogradMeta(at::TensorImpl* self_impl = nullptr, bool requires_grad = false, Edge gradient_edge = Edge() ) {
    grad_fn_ = std::move(gradient_edge.function);
    requires_grad_ = false;
    is_view_ = false;
    output_nr_ = gradient_edge.input_nr;

    // set_requires_grad also checks error conditions.
    if (requires_grad) {
      TORCH_INTERNAL_ASSERT(self_impl);
      set_requires_grad(requires_grad, self_impl);
    }
    TORCH_CHECK(
        !grad_fn_ || !requires_grad_,
        "requires_grad should be false if grad_fn is set");
  }
};

//~~~~~~~~~~~~~~~~~~~~~~~~~~~~~~~~~~~~~~~~~~~~~~~~~~~~~~~~~~~~~~~~~~~~~~~~~~~~~~
//                     DifferentiableViewMeta
//~~~~~~~~~~~~~~~~~~~~~~~~~~~~~~~~~~~~~~~~~~~~~~~~~~~~~~~~~~~~~~~~~~~~~~~~~~~~~~

/// NOTE [ Autograd View Variables ]
///
/// Many operations return Variable that shares storage with an input Variable.
/// The returned Variable is called a **view** Variable on the input **base**
/// Variable.
///
/// In PyTorch, we have two types of views: differentiable views, and
/// non-differentiable views. In either type, to support proper version
/// checking, the base and view Variables must always share the same
/// version_counter.
///
///
/// Differentiable Views
/// ~~~~~~~~~~~~~~~~~~~~~~~~~~~~~~~~~~~~~~~~~~~~~~~~~~~~~~~~~~~~~~~~~~~~~~~~~~~~
/// Differentiable views are the view variables where you want gradients to flow
/// back to the base variables. Out-of-place operations on views are quite
/// straightforward, but in-place ones are very tricky. Even if the base
/// variable may not require grad when we create the view, we still need to
/// track the view relation because future in-place ops may require back-proping
/// through it. For example, we need to support
///
///   (1) in-place operation on view, e.g.,
///
///     # Have:
///     #   base.requires_grad = False
///     #   var.requires_grad = True
///     base[1] = var  # i.e., base[1].copy_(var)
///     torch.autograd.grad(base.sum(), var)  <- should return an all ones tensor
///
///   (2) in-place operation on base after view is created, e.g.,
///
///     # Have:
///     #   base.requires_grad = False
///     #   var.requires_grad = True
///     view = base[1]
///     base.copy_(var)
///     torch.autograd.grad(view.sum(), var)  <- should return a tensor with
///                                              var[1] filled with all ones and
///                                              zeros everywhere else
///
/// DifferentiableViewMeta is created to support gradient tracking of
/// such **in-place** operations. In particular,
///   + if an in-place op is done on base, the grad_fn field of the view may
///     become stale. So accesses should always go through grad_fn(), which
///     reconstructs an updated grad_fn if the version_counter has incremented.
///     All other fields are always valid.
///   + if an in-place op is done on view, in rebase_history() of view, which is
///     called after every in-place op in VariableType.cpp, the grad_fn of base
///     is updated.
///
///
/// Non-Differentiable Views
/// ~~~~~~~~~~~~~~~~~~~~~~~~~~~~~~~~~~~~~~~~~~~~~~~~~~~~~~~~~~~~~~~~~~~~~~~~~~~~
/// In certain cases, although function outputs share storage with inputs, they
/// will **never** require gradient history tracking. Instead of registering the
/// view relation via DifferentiableViewMeta in autograd, the views will be
/// using usual AutogradMeta and just share the version counters with the base
/// Variables.
/// Such views include:
///   1. Views created from .detach()
///   2. Views that are non-differentiable by its nature.
///      E.g., `sparse_tensor.indices()` is a integral view on a (possibly)
///      floating point tensor.
///      See top of `derivatives.yaml` on how to specify that outputs of a
///      function are non-differentiable.
/// These are called non-differentiable views as the gradients do not flow
/// through the view relation.
/// Relevant logic for non-differentiable views is implemented in
/// make_variable_view below, and wrap_output of gen_variable_type.py.
struct TORCH_API DifferentiableViewMeta : public AutogradMeta {
  /// The base `Variable` (never a view).
  Variable base_;

  /// The value of the version_counter at the time grad_fn was created. The
  /// grad_fn field is stale if attr_version !=
  /// version_counter.current_version().
  uint32_t attr_version;

  bool requires_grad() const override {
    return requires_grad_ || grad_fn_ || (is_view_ && base_.requires_grad());
  }

  DifferentiableViewMeta(at::TensorImpl* self_impl, Variable base);
  ~DifferentiableViewMeta();
};

//~~~~~~~~~~~~~~~~~~~~~~~~~~~~~~~~~~~~~~~~~~~~~~~~~~~~~~~~~~~~~~~~~~~~~~~~~~~~~~
//                        Variable Implementation
//~~~~~~~~~~~~~~~~~~~~~~~~~~~~~~~~~~~~~~~~~~~~~~~~~~~~~~~~~~~~~~~~~~~~~~~~~~~~~~

// Factory Functions
//~~~~~~~~~~~~~~~~~~~~~~~~~~~~~~~~~~~~~~~~~~~~~~~~~~~~~~~~~~~~~~~~~~~~~~~~~~~~~~

/// Creates a `Variable` that is a *view* of another (*base*) variable.
/// The `gradient_edge` is an optional (gradient_function, input_number) pair.
/// `is_differentiable` is a bool that specifies whether this view is
/// differentiable, i.e., whether the relation should be tracked by autograd.
/// See NOTE [ Autograd View Variables ] for details.

/// NOTE: `allow_tensor_metadata_change` is set to true by default, because there
/// are a lot of call sites to these factory functions that need to change the
/// variable's size or storage afterwards, and they don't expect the original
/// tensor (where the variable is created from) to be updated. Setting
/// `allow_tensor_metadata_change_` to false by default would unnecessarily
/// prevent those changes from happening and is undesirable.

// See NOTE [ Autograd View Variables ] for details.
inline Variable make_variable_view(
    Variable base,
    at::Tensor data,
    bool is_differentiable = true,
    bool allow_tensor_metadata_change = true) {
  if (data.defined()) {
    if (is_differentiable) {
      /// Differentiable view. Track history with DifferentiableViewMeta.
      auto data_impl_copy = data.getIntrusivePtr()->shallow_copy_and_detach(
        /*version_counter=*/0,
        /*allow_tensor_metadata_change=*/allow_tensor_metadata_change);
      data_impl_copy->set_autograd_meta(c10::guts::make_unique<DifferentiableViewMeta>(
        data_impl_copy.get(), std::move(base)));
      return Variable(data_impl_copy);
    } else {
      /// Non-differentiable view. Just share version counter.
      auto data_impl_copy = data.getIntrusivePtr()->shallow_copy_and_detach(
        /*version_counter=*/impl::version_counter(base),
        /*allow_tensor_metadata_change=*/allow_tensor_metadata_change);
      data_impl_copy->set_autograd_meta(nullptr);
      return Variable(data_impl_copy);
    }
  }
  return Variable();
}

/// Creates a `Variable` from the given `Tensor`, copying its underlying `TensorImpl`.
/// `requires_grad` should be
/// set only for leaves, and determines whether the `Variable` will accumulate
/// gradients. NOTE: `data` must *not* be a `Variable` already. Its dynamic
/// type *must* be `Tensor`.
///
/// TODO: Eliminate this function as much as possible, as it can be expressed
/// more clearly as detach() or a no-op in most call sites (especially when
/// there is only one use of the variable).
inline Variable make_variable(
    at::Tensor data,
    bool requires_grad = false,
    bool allow_tensor_metadata_change = true) {
  if (data.defined()) {
    if (data.getIntrusivePtr().use_count() == 1 && data.getIntrusivePtr()->unique_version()) {
      auto data_impl = data.getIntrusivePtr();
      data_impl->set_allow_tensor_metadata_change(allow_tensor_metadata_change);
      if (requires_grad) {
        data_impl->set_autograd_meta(c10::guts::make_unique<AutogradMeta>(data_impl.get(), requires_grad));
      } else {
        data_impl->set_autograd_meta(nullptr);
      }
      return Variable(std::move(data_impl));
    } else {
      auto data_impl_copy = data.getIntrusivePtr()->shallow_copy_and_detach(
        /*version_counter=*/0,
        /*allow_tensor_metadata_change=*/allow_tensor_metadata_change);
      if (requires_grad) {
        data_impl_copy->set_autograd_meta(c10::guts::make_unique<AutogradMeta>(
          data_impl_copy.get(), requires_grad));
      } else {
        data_impl_copy->set_autograd_meta(nullptr);
      }
      return Variable(data_impl_copy);
    }
  }
  return Variable();
}

/// Creates a `Variable` from the given `Tensor`, copying its underlying `TensorImpl`.
/// `gradient_edge` should be a (function, input_nr) pair specifying the function
/// in the autograd graph, and what particular input of that function, this
/// variable is connected to.
inline Variable make_variable(
    at::Tensor data,
    Edge gradient_edge,
    bool allow_tensor_metadata_change = true) {
  if (data.defined()) {
    auto data_impl_copy = data.getIntrusivePtr()->shallow_copy_and_detach(
      /*version_counter=*/0,
      /*allow_tensor_metadata_change=*/allow_tensor_metadata_change);
    data_impl_copy->set_autograd_meta(c10::guts::make_unique<AutogradMeta>(
      data_impl_copy.get(), false, std::move(gradient_edge)));
    return Variable(data_impl_copy);
  }
  return Variable();
}

// Tensor Conversion
//~~~~~~~~~~~~~~~~~~~~~~~~~~~~~~~~~~~~~~~~~~~~~~~~~~~~~~~~~~~~~~~~~~~~~~~~~~~~~~

<<<<<<< HEAD
/// Tests if a `Tensor` reference actually is a `Variable`, and returns the ref
/// if so.  (Historically, this also did a static cast, but now that Tensor
/// and Variable are the same type, this is a no-op.)
///
/// TODO: Remove this when the dynamic distinction between Variable and Tensor
/// is removed.
inline Variable& as_variable_ref(at::Tensor& tensor) {
  TORCH_CHECK(
      tensor.is_variable(),
      "Attempted to cast a Tensor to a Variable, but "
      "the dynamic type of the value is not Variable.");
  return tensor;
}

inline const Variable& as_variable_ref(const at::Tensor& tensor) {
  TORCH_CHECK(
      tensor.is_variable(),
      "Attempted to cast a Tensor to a Variable, but "
      "the dynamic type of the value is not Variable.");
  return tensor;
}

TORCH_API void _create_cpp_hook(const at::Tensor& self);

}} // namespace torch::autograd

// NB: These template definitions shouldn't live here, but they require access
// to the structure of AutogradMeta, so for now they live here.  Once
// AutogradMeta is available inline, move these back to Tensor.h
namespace at {
=======
// In the old days, these casts were checked, but now that every Tensor
// is a Variable this cast is always valid
inline Variable& as_variable_ref(at::Tensor& tensor) {
  return static_cast<Variable&>(tensor);
}

inline const Variable& as_variable_ref(const at::Tensor& tensor) {
  return static_cast<const Variable&>(tensor);
}

inline at::Tensor Variable::tensor_data() const noexcept {
  auto self_impl_copy = unsafeGetTensorImpl()->shallow_copy_and_detach(
    /*version_counter=*/unsafeGetTensorImpl()->version_counter(),
    /*allow_tensor_metadata_change=*/unsafeGetTensorImpl()->allow_tensor_metadata_change());
  return at::Tensor(self_impl_copy);
}

inline at::Tensor Variable::variable_data() const noexcept {
  auto self_impl_copy = unsafeGetTensorImpl()->shallow_copy_and_detach(
    /*version_counter=*/0,
    /*allow_tensor_metadata_change=*/false);
  self_impl_copy->set_autograd_meta(nullptr);
  return at::Tensor(self_impl_copy);
}

// Gradient Node and Edges
//~~~~~~~~~~~~~~~~~~~~~~~~~~~~~~~~~~~~~~~~~~~~~~~~~~~~~~~~~~~~~~~~~~~~~~~~~~~~~~
>>>>>>> fa511a87

template <typename T>
auto Tensor::register_hook(T&& hook) const -> Tensor::hook_return_void_t<T> {
  TORCH_CHECK(requires_grad(), "cannot register a hook on a variable that "
                           "doesn't require gradient");
  // NB: materialize_autograd_meta unnecessary due to requires grad check
  auto &list = impl::get_autograd_meta(*this)->cpp_hooks_list;
  if(!list) {
<<<<<<< HEAD
    torch::autograd::_create_cpp_hook(*this);
=======
    impl::create_cpp_hook(*this);
>>>>>>> fa511a87
  }
  unsigned idx = list->size();
  // Return the grad argument in case of a hook with void return type to have an
  // std::function with Variable return type
  std::function<void(Tensor)> fn(hook);
  list->emplace_back([fn](Tensor grad){
   fn(grad);
    return Tensor();});
  return idx;
}

template <typename T>
auto Tensor::register_hook(T&& hook) const -> Tensor::hook_return_var_t<T> {
  TORCH_CHECK(requires_grad(), "cannot register a hook on a variable that "
                           "doesn't require gradient");
  // NB: materialize_autograd_meta unnecessary due to requires grad check
  auto &list = impl::get_autograd_meta(*this)->cpp_hooks_list;
  if(!list) {
<<<<<<< HEAD
    torch::autograd::_create_cpp_hook(*this);
=======
    impl::create_cpp_hook(*this);
>>>>>>> fa511a87
  }
  unsigned idx = list->size();
  list->push_back(hook);
  return idx;
}

<<<<<<< HEAD
} // namespace at
=======
// View Variables
//~~~~~~~~~~~~~~~~~~~~~~~~~~~~~~~~~~~~~~~~~~~~~~~~~~~~~~~~~~~~~~~~~~~~~~~~~~~~~~

inline bool Variable::is_view() const noexcept {
  if (impl::get_autograd_meta(*this)) {
    return impl::get_autograd_meta(*this)->is_view_;
  } else {
    return false;
  }
}

inline const Variable& Variable::base() const {
  if (is_view()) {
    // is_view() implies get_autograd_meta()
    auto diff_view_meta = static_cast<DifferentiableViewMeta*>(impl::get_autograd_meta(*this));
    return diff_view_meta->base_;
  } else {
    throw std::runtime_error("Can't get base of non-view Variable");
  }
}

// Private Methods
//~~~~~~~~~~~~~~~~~~~~~~~~~~~~~~~~~~~~~~~~~~~~~~~~~~~~~~~~~~~~~~~~~~~~~~~~~~~~~~

inline Variable::Variable(c10::intrusive_ptr<at::TensorImpl> self)
    : at::Tensor(std::move(self)) {}

}} // namespace torch::autograd
>>>>>>> fa511a87
<|MERGE_RESOLUTION|>--- conflicted
+++ resolved
@@ -20,14 +20,12 @@
 
 namespace torch { namespace autograd {
 
-using variable_list = std::vector<at::Tensor>;
-
 struct Node;
 
 ///~~~~~~~~~~~~~~~~~~~~~~~~~~~~~~~~~~~~~~~~~~~~~~~~~~~~~~~~~~~~~~~~~~~~~~~~~~~~~
 ///                                Variable
 ///~~~~~~~~~~~~~~~~~~~~~~~~~~~~~~~~~~~~~~~~~~~~~~~~~~~~~~~~~~~~~~~~~~~~~~~~~~~~~
-/// A `Variable` is a `Tensor` augmented with the ability to interact in our
+/// A `Variable` augments a `Tensor` with the ability to interact in our
 /// autograd machinery. Conceptually, `Variable`s travel along `Edge`s between
 /// `Node`s in the autograd graph. A `Variable` can either be a leaf, like a
 /// weight in a neural network, or an interior variable, when it is the result
@@ -35,16 +33,10 @@
 /// `Variable` called its `grad` (gradient). If the variable is a leaf, its
 /// gradient will be accumulated into this variable.
 ///
-<<<<<<< HEAD
-/// Variables are just another type of Tensor; a Tensor you have in your hand
-/// could very well be a Variable.  Some tensors are NOT variables, although
-/// we hope to eliminate this case in the near future.
-=======
 /// Every Tensor is a Variable, but sometimes we colloquially refer to Variables
 /// that don't require gradients as Tensors (since none of the autograd
 /// machinery for Variables applies).  Historically, Variables and Tensors
 /// were separate concepts, but we've merged them together.
->>>>>>> fa511a87
 ///
 ///                              Gradient Edges
 ///~~~~~~~~~~~~~~~~~~~~~~~~~~~~~~~~~~~~~~~~~~~~~~~~~~~~~~~~~~~~~~~~~~~~~~~~~~~~~
@@ -78,16 +70,6 @@
 /// `Variable`s will not be registered as having view relations, even if they
 /// share storage.
 /// See NOTE [ Autograd View Variables ] for more details.
-<<<<<<< HEAD
-
-
-// NB: Historically Variable had a separate static type from Tensor, providing
-// an extended interface that isn't valid on all Tensors (because Variables
-// "wrapped" Tensors).  When we merged Variable and Tensor, this distinction
-// became less meaningful; however, we still define Variable as an alias for
-// Tensor for backwards compatibility.
-using Variable = at::Tensor;
-=======
 ///
 ///
 ///                               Interface
@@ -105,6 +87,8 @@
 
 struct AutogradMeta;
 struct DifferentiableViewMeta;
+
+using Variable = at::Tensor;
 
 // Private-ish functions for manipulating variables; we don't want to put them
 // on Tensor proper
@@ -182,95 +166,6 @@
 
   TORCH_API void create_cpp_hook(const Variable&);
 }
-
-struct TORCH_API Variable : public at::Tensor {
-  /// Default constructor.
-  Variable() = default;
-  Variable(c10::intrusive_ptr<at::TensorImpl> self);
-
-  // Tensor Conversions
-  //~~~~~~~~~~~~~~~~~~~~~~~~~~~~~~~~~~~~~~~~~~~~~~~~~~~~~~~~~~~~~~~~~~~~~~~~~~~~
-
-  // "Downcasts" a `Tensor` into a `Variable`.
-  /*implicit*/ Variable(at::Tensor const& rhs) : at::Tensor(rhs) {
-  }
-
-  /*implicit*/ Variable(at::Tensor&& rhs)
-      : at::Tensor(std::move(rhs)) {
-  }
-
-  // NOTE: Assignment operators to Tensor come for free from the constructors.
-
-  /// NOTE: This is similar to the legacy `.data()` function on `Variable`, and is intended
-  /// to be used from functions that need to access the `Variable`'s equivalent `Tensor`
-  /// (i.e. `Tensor` that shares the same storage and tensor metadata with the `Variable`).
-  ///
-  /// One notable difference with the legacy `.data()` function is that changes to the
-  /// returned `Tensor`'s tensor metadata (e.g. sizes / strides / storage / storage_offset)
-  /// will not update the original `Variable`, due to the fact that this function
-  /// shallow-copies the `Variable`'s underlying TensorImpl.
-  at::Tensor tensor_data() const noexcept;
-
-  /// NOTE: `var.variable_data()` in C++ has the same semantics as `tensor.data`
-  /// in Python, which create a new `Variable` that shares the same storage and
-  /// tensor metadata with the original `Variable`, but with a completely new
-  /// autograd history.
-  ///
-  /// NOTE: If we change the tensor metadata (e.g. sizes / strides /
-  /// storage / storage_offset) of a variable created from `var.variable_data()`, those
-  /// changes will not update the original variable `var`. In `.variable_data()`, we set
-  /// `allow_tensor_metadata_change_` to false to make such changes explicitly illegal,
-  /// in order to prevent users from changing metadata of `var.variable_data()`
-  /// and expecting the original variable `var` to also be updated.
-  at::Tensor variable_data() const noexcept;
-
-  // Gradient Node and Edges
-  //~~~~~~~~~~~~~~~~~~~~~~~~~~~~~~~~~~~~~~~~~~~~~~~~~~~~~~~~~~~~~~~~~~~~~~~~~~~~
-
-  /// Gets the gradient function of the `Variable`. If this is a leaf variable,
-  /// the pointer returned will be null.
-  ///
-  /// For View Variables:
-  /// Gets the up-to-date grad_fn. If the shared data or base was modified, we
-  /// re-create the grad_fn to express the up-to-date view relationship between
-  /// this and the base Variable.
-  const std::shared_ptr<Node>& grad_fn() const;
-
-  // Hooks
-  //~~~~~~~~~~~~~~~~~~~~~~~~~~~~~~~~~~~~~~~~~~~~~~~~~~~~~~~~~~~~~~~~~~~~~~~~~~~~
-
-  template <typename T>
-  using hook_return_void_t = c10::guts::enable_if_t<std::is_void<typename std::result_of<T&(Variable)>::type>::value, unsigned>;
-  template <typename T>
-  using hook_return_var_t = c10::guts::enable_if_t<std::is_same<typename std::result_of<T&(Variable)>::type, Variable>::value, unsigned>;
-
-  // Returns the index of the hook in the list which can be used to remove hook
-  // Register a hook with no return value
-  template <typename T>
-  hook_return_void_t<T> register_hook(T&& hook);
-  // Register a hook with variable return value
-  template <typename T>
-  hook_return_var_t<T> register_hook(T&& hook);
-
-  // Remove hook at given position
-  void remove_hook(unsigned pos);
-
-  // View Variables
-  //~~~~~~~~~~~~~~~~~~~~~~~~~~~~~~~~~~~~~~~~~~~~~~~~~~~~~~~~~~~~~~~~~~~~~~~~~~~~
-
-  /// Returns true if this `Variable` is a view of another `Variable`.
-  bool is_view() const noexcept;
-
-  /// Returns the `Variable` that this `Variable` is a view of. If this
-  /// `Variable` is not a view, throw a `std::runtime_error`.
-  const Variable& base() const;
-
-  // Miscellaneous
-  //~~~~~~~~~~~~~~~~~~~~~~~~~~~~~~~~~~~~~~~~~~~~~~~~~~~~~~~~~~~~~~~~~~~~~~~~~~~~
-
-  const std::string& name() const noexcept;
-};
->>>>>>> fa511a87
 
 //~~~~~~~~~~~~~~~~~~~~~~~~~~~~~~~~~~~~~~~~~~~~~~~~~~~~~~~~~~~~~~~~~~~~~~~~~~~~~~
 //                            AutogradMeta
@@ -545,38 +440,6 @@
 // Tensor Conversion
 //~~~~~~~~~~~~~~~~~~~~~~~~~~~~~~~~~~~~~~~~~~~~~~~~~~~~~~~~~~~~~~~~~~~~~~~~~~~~~~
 
-<<<<<<< HEAD
-/// Tests if a `Tensor` reference actually is a `Variable`, and returns the ref
-/// if so.  (Historically, this also did a static cast, but now that Tensor
-/// and Variable are the same type, this is a no-op.)
-///
-/// TODO: Remove this when the dynamic distinction between Variable and Tensor
-/// is removed.
-inline Variable& as_variable_ref(at::Tensor& tensor) {
-  TORCH_CHECK(
-      tensor.is_variable(),
-      "Attempted to cast a Tensor to a Variable, but "
-      "the dynamic type of the value is not Variable.");
-  return tensor;
-}
-
-inline const Variable& as_variable_ref(const at::Tensor& tensor) {
-  TORCH_CHECK(
-      tensor.is_variable(),
-      "Attempted to cast a Tensor to a Variable, but "
-      "the dynamic type of the value is not Variable.");
-  return tensor;
-}
-
-TORCH_API void _create_cpp_hook(const at::Tensor& self);
-
-}} // namespace torch::autograd
-
-// NB: These template definitions shouldn't live here, but they require access
-// to the structure of AutogradMeta, so for now they live here.  Once
-// AutogradMeta is available inline, move these back to Tensor.h
-namespace at {
-=======
 // In the old days, these casts were checked, but now that every Tensor
 // is a Variable this cast is always valid
 inline Variable& as_variable_ref(at::Tensor& tensor) {
@@ -587,95 +450,4 @@
   return static_cast<const Variable&>(tensor);
 }
 
-inline at::Tensor Variable::tensor_data() const noexcept {
-  auto self_impl_copy = unsafeGetTensorImpl()->shallow_copy_and_detach(
-    /*version_counter=*/unsafeGetTensorImpl()->version_counter(),
-    /*allow_tensor_metadata_change=*/unsafeGetTensorImpl()->allow_tensor_metadata_change());
-  return at::Tensor(self_impl_copy);
-}
-
-inline at::Tensor Variable::variable_data() const noexcept {
-  auto self_impl_copy = unsafeGetTensorImpl()->shallow_copy_and_detach(
-    /*version_counter=*/0,
-    /*allow_tensor_metadata_change=*/false);
-  self_impl_copy->set_autograd_meta(nullptr);
-  return at::Tensor(self_impl_copy);
-}
-
-// Gradient Node and Edges
-//~~~~~~~~~~~~~~~~~~~~~~~~~~~~~~~~~~~~~~~~~~~~~~~~~~~~~~~~~~~~~~~~~~~~~~~~~~~~~~
->>>>>>> fa511a87
-
-template <typename T>
-auto Tensor::register_hook(T&& hook) const -> Tensor::hook_return_void_t<T> {
-  TORCH_CHECK(requires_grad(), "cannot register a hook on a variable that "
-                           "doesn't require gradient");
-  // NB: materialize_autograd_meta unnecessary due to requires grad check
-  auto &list = impl::get_autograd_meta(*this)->cpp_hooks_list;
-  if(!list) {
-<<<<<<< HEAD
-    torch::autograd::_create_cpp_hook(*this);
-=======
-    impl::create_cpp_hook(*this);
->>>>>>> fa511a87
-  }
-  unsigned idx = list->size();
-  // Return the grad argument in case of a hook with void return type to have an
-  // std::function with Variable return type
-  std::function<void(Tensor)> fn(hook);
-  list->emplace_back([fn](Tensor grad){
-   fn(grad);
-    return Tensor();});
-  return idx;
-}
-
-template <typename T>
-auto Tensor::register_hook(T&& hook) const -> Tensor::hook_return_var_t<T> {
-  TORCH_CHECK(requires_grad(), "cannot register a hook on a variable that "
-                           "doesn't require gradient");
-  // NB: materialize_autograd_meta unnecessary due to requires grad check
-  auto &list = impl::get_autograd_meta(*this)->cpp_hooks_list;
-  if(!list) {
-<<<<<<< HEAD
-    torch::autograd::_create_cpp_hook(*this);
-=======
-    impl::create_cpp_hook(*this);
->>>>>>> fa511a87
-  }
-  unsigned idx = list->size();
-  list->push_back(hook);
-  return idx;
-}
-
-<<<<<<< HEAD
-} // namespace at
-=======
-// View Variables
-//~~~~~~~~~~~~~~~~~~~~~~~~~~~~~~~~~~~~~~~~~~~~~~~~~~~~~~~~~~~~~~~~~~~~~~~~~~~~~~
-
-inline bool Variable::is_view() const noexcept {
-  if (impl::get_autograd_meta(*this)) {
-    return impl::get_autograd_meta(*this)->is_view_;
-  } else {
-    return false;
-  }
-}
-
-inline const Variable& Variable::base() const {
-  if (is_view()) {
-    // is_view() implies get_autograd_meta()
-    auto diff_view_meta = static_cast<DifferentiableViewMeta*>(impl::get_autograd_meta(*this));
-    return diff_view_meta->base_;
-  } else {
-    throw std::runtime_error("Can't get base of non-view Variable");
-  }
-}
-
-// Private Methods
-//~~~~~~~~~~~~~~~~~~~~~~~~~~~~~~~~~~~~~~~~~~~~~~~~~~~~~~~~~~~~~~~~~~~~~~~~~~~~~~
-
-inline Variable::Variable(c10::intrusive_ptr<at::TensorImpl> self)
-    : at::Tensor(std::move(self)) {}
-
-}} // namespace torch::autograd
->>>>>>> fa511a87
+}} // namespace torch::autograd