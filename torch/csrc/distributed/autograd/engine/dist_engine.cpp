--- conflicted
+++ resolved
@@ -49,11 +49,7 @@
 
     // Compute the root edges and generate the appropriate gradients.
     rootEdges.push_back(torch::autograd::impl::gradient_edge(root));
-<<<<<<< HEAD
-    grads.push_back(at::ones_like(root, at::MemoryFormat::Contiguous));
-=======
     grads.push_back(at::ones_like(root, LEGACY_CONTIGUOUS_MEMORY_FORMAT));
->>>>>>> 551e387f
   }
 
   // Validate rootEdges and grads.
