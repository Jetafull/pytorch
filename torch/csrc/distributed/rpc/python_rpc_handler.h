#pragma once

#include <torch/csrc/distributed/rpc/message.h>
#include <torch/csrc/distributed/rpc/types.h>
#include <torch/csrc/utils/pybind.h>

namespace torch {
namespace distributed {
namespace rpc {

// Singleton class provides interface to execute python UDF remote call
// and deserialize the returned results by running python function
// in internal_rpc_utilities.
// The singleton object is constructed at first when RPC agent is
// constructed, where the python function in
// torch/distributed/internal_rpc_utils.py are imported only once.
class PYBIND11_EXPORT PythonRpcHandler {
 public:
  static PythonRpcHandler& getInstance();
  // Execute python UDF, result is pickled to binary string
  std::vector<char> generatePythonUDFResult(
      const std::vector<char>& pickledPayload,
      const std::vector<torch::Tensor>& requestTensorTable,
      std::vector<torch::Tensor>& responseTensorTable);
  // Returned python UDF result is pickled binary string, so run python
  // function to unpickle the python UDF result and return py::object to user
  py::object loadPythonUDFResult(
      const std::vector<char>& pickledPayload,
      const std::vector<torch::Tensor>& tensorTable);
  // Run a pickled Python UDF and return the result py::object
  py::object runPythonUDF(const SerializedPyObj& serializedObj);
  // Serialized a py::object into a string
  SerializedPyObj serialize(const py::object& obj);
  // Deserialize a string into a py::object
  py::object deserialize(const SerializedPyObj& serializedObj);

 private:
  PythonRpcHandler();
  ~PythonRpcHandler() = default;

  PythonRpcHandler(const PythonRpcHandler&) = delete;
  PythonRpcHandler& operator=(const PythonRpcHandler&) = delete;
  PythonRpcHandler(PythonRpcHandler&&) = delete;
  PythonRpcHandler& operator=(PythonRpcHandler&&) = delete;

<<<<<<< HEAD
  // Ref to `torch.distributed.internal_rpc_utils._python_udf_run`.
  py::object pythonUDFRun_;

  // Ref to `torch.distributed.internal_rpc_utils._python_udf_load_result`.
  py::object pythonUDFLoadResult_;
=======
  py::object runUDFFunction_;
  py::object loadResultFunction_;
  py::object serializeFunction_;
>>>>>>> ea444e78
};

} // namespace rpc
} // namespace distributed
} // namespace torch<|MERGE_RESOLUTION|>--- conflicted
+++ resolved
@@ -17,20 +17,25 @@
 class PYBIND11_EXPORT PythonRpcHandler {
  public:
   static PythonRpcHandler& getInstance();
-  // Execute python UDF, result is pickled to binary string
+
+  // Deserialize Python function, run it, and serialize its return value.
   std::vector<char> generatePythonUDFResult(
       const std::vector<char>& pickledPayload,
       const std::vector<torch::Tensor>& requestTensorTable,
       std::vector<torch::Tensor>& responseTensorTable);
+
   // Returned python UDF result is pickled binary string, so run python
   // function to unpickle the python UDF result and return py::object to user
   py::object loadPythonUDFResult(
       const std::vector<char>& pickledPayload,
       const std::vector<torch::Tensor>& tensorTable);
+
   // Run a pickled Python UDF and return the result py::object
   py::object runPythonUDF(const SerializedPyObj& serializedObj);
+
   // Serialized a py::object into a string
   SerializedPyObj serialize(const py::object& obj);
+
   // Deserialize a string into a py::object
   py::object deserialize(const SerializedPyObj& serializedObj);
 
@@ -43,17 +48,14 @@
   PythonRpcHandler(PythonRpcHandler&&) = delete;
   PythonRpcHandler& operator=(PythonRpcHandler&&) = delete;
 
-<<<<<<< HEAD
-  // Ref to `torch.distributed.internal_rpc_utils._python_udf_run`.
-  py::object pythonUDFRun_;
+  // Ref to `torch.distributed.internal_rpc_utils._run_function`.
+  py::object pyRunFunction_;
 
-  // Ref to `torch.distributed.internal_rpc_utils._python_udf_load_result`.
-  py::object pythonUDFLoadResult_;
-=======
-  py::object runUDFFunction_;
-  py::object loadResultFunction_;
-  py::object serializeFunction_;
->>>>>>> ea444e78
+  // Ref to `torch.distributed.internal_rpc_utils._load_return_value`.
+  py::object pyLoadReturnValue_;
+
+  // Ref to `torch.distributed.internal_rpc_utils.serialize`.
+  py::object pySerialize_;
 };
 
 } // namespace rpc
