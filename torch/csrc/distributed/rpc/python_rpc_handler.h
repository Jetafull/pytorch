--- conflicted
+++ resolved
@@ -77,17 +77,15 @@
   // Ref to `torch.distributed.rpc.internal.serialize`.
   py::object pySerialize_;
 
-<<<<<<< HEAD
+  // Ref to 'torch.distributed.rpc.internal._handle_exception'
+  py::object pyHandleException_;
+
   // Shared ptr to python compilation unit in jit, it is constructed in python
   // side (see _python_cu = torch._C.CompilationUnit() in jit/__init__.py)
   // and imported in C++ (see get_python_cu() in csrc/jit/pybind_utils.h).
   // We import the compilation unit here only once for less cost and thread
   // safety.
   std::shared_ptr<torch::jit::script::CompilationUnit> jitCompilationUnit_;
-=======
-  // Ref to 'torch.distributed.rpc.internal._handle_exception'
-  py::object pyHandleException_;
->>>>>>> 19b9c4c1
 };
 
 } // namespace rpc
