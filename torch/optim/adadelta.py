--- conflicted
+++ resolved
@@ -59,13 +59,8 @@
                 # State initialization
                 if len(state) == 0:
                     state['step'] = 0
-<<<<<<< HEAD
-                    state['square_avg'] = torch.zeros_like(p)
-                    state['acc_delta'] = torch.zeros_like(p)
-=======
-                    state['square_avg'] = torch.zeros_like(p.data, memory_format=torch.preserve_format)
-                    state['acc_delta'] = torch.zeros_like(p.data, memory_format=torch.preserve_format)
->>>>>>> 5771fd60
+                    state['square_avg'] = torch.zeros_like(p, memory_format=torch.preserve_format)
+                    state['acc_delta'] = torch.zeros_like(p, memory_format=torch.preserve_format)
 
                 square_avg, acc_delta = state['square_avg'], state['acc_delta']
                 rho, eps = group['rho'], group['eps']
